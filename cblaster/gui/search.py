import PySimpleGUI as sg

from cblaster.gui.parts import TextLabel, Frame, TEXT_WIDTH


sg.theme("Lightgrey1")

local_tab = sg.Tab("Local", [
    [TextLabel("DIAMOND database"),
     sg.InputText(
         default_text="e.g. cblaster.dmnd",
         size=(34, 1),
         key="dmnd_database"
     ),
     sg.FileBrowse(key="dmnd_database")],
    [TextLabel("Number of CPUs"),
     sg.InputText(key="cpus")],
    [sg.Text("If no value is supplied all available CPU's will be used.")]
], key="local")

remote_tab = sg.Tab("Remote", [
    [TextLabel("Database"),
     sg.InputText(default_text="e.g. nr", key="database")],

    [TextLabel("Entrez query"),
     sg.InputText(
         default_text='e.g. "Aspergillus"[organism]',
         key="entrez_query"
     )],

    [TextLabel("Request Identifier (RID)"),
     sg.InputText(key="rid")],

    [TextLabel("Maximum hits"),
     sg.InputText(default_text=5000, key="max_hits")],
    [sg.Text("Maximum total hits to save from a remote BLAST search. Setting"
             " this value too low may result in missed hits/clusters.",
             size=(TEXT_WIDTH, 2))]
], key="remote")

hmm_tab = sg.Tab("Hmm", [
    [TextLabel("FASTA Database"),
     sg.InputText(
         default_text="e.g cblaster.fasta",
         key="fa database"
     ),
     sg.FileBrowse(key="fa database")],
    [TextLabel("Pfam database"),
     sg.InputText(
         default_text='directory with \'Pfam-A.hmm.dat.gz\' in it',
         key="pfam database"
     ),
     sg.FolderBrowse(key="pfam database")],
], key="hmm")

combi_local_tab = sg.Tab("Hmm and Local", [
    [TextLabel("FASTA Database"),
     sg.InputText(
         default_text="e.g cblaster.fasta",
         key="fa database cl"
     ),
     sg.FileBrowse(key="fa database cl")],
    [TextLabel("Pfam database"),
     sg.InputText(
         default_text='directory with \'Pfam-A.hmm.dat.gz\' in it',
         key="pfam database cl"
     ),
     sg.FolderBrowse(key="pfam database cl")],
    [TextLabel("DIAMOND database"),
     sg.InputText(
         default_text="e.g. cblaster.dmnd",
         size=(34, 1),
         key="dmnd_database cl"
     ),
     sg.FileBrowse(key="dmnd_database cl")],
    [TextLabel("Number of CPUs"),
     sg.InputText(default_text="1", key="cpus cl")],
], key="combi_local")

combi_remote_tab = sg.Tab("Hmm and remote", [
    [TextLabel("FASTA Database"),
     sg.InputText(
         default_text="e.g cblaster.fasta",
         key="fa database cr"
     ),
     sg.FileBrowse(key="fa database cr")],
    [TextLabel("Pfam database"),
     sg.InputText(
         default_text='e.g. directory with \'Pfam-A.hmm.dat.gz\' in it',
         key="pfam database cr"
     ),
     sg.FolderBrowse(key="pfam database cr")],
    [TextLabel("Database"),
     sg.InputText(default_text="e.g. nr", key="database cr")],
    [TextLabel("Entrez query"),
     sg.InputText(
         default_text='e.g. "Aspergillus"[organism]',
         key="entrez_query cr"
     )],
    [TextLabel("Request Identifier (RID)"),
     sg.InputText(key="rid cr")],
], key="combi_remote")

search_tabgroup = sg.TabGroup([[remote_tab], [local_tab], [hmm_tab], [combi_local_tab], [combi_remote_tab]],
                              key="search_mode")

search_frame = Frame(
    "Search",
    key="searching_frame",
    layout=[
        [sg.Text(
            "Specify the search mode and databases to be used in the cblaster run."
            " In remote mode, the database value should correspond to a BLAST"
            " database hosted by the NCBI. In local mode, the database arguments"
<<<<<<< HEAD
            " should refer to files generated using cblaster makedb. When using any"
            " of the hmm modes a local pfam databse will be saved at the given "
            "location or extracted from there. The fasta database should refer to "
            "the fasta file generated using cblaster makedb.",
            size=(75, 7))],
=======
            " should refer to files generated using cblaster makedb.",
            size=(TEXT_WIDTH, 5))],
>>>>>>> d2461b5e
        [search_tabgroup]
    ]
)

input_frame = Frame(
    "Input",
    key="input_frame",
    layout=[
        [sg.Text(
            "Specify the protein sequences that you want to search. These can"
            " be provided by either using a FASTA file or entering the NCBI"
<<<<<<< HEAD
            " accessions of sequences. When running any of the HMM at least "
            "one HMM profiles has to be defined. Alternatively, a session file"
            " generated in a previous cblaster run can be loaded so that you "
            "do not have to repeat a search.",
            size=(71, 5),
=======
            " accessions of sequences. Alternatively, a session file generated"
            " in a previous cblaster run can be loaded so that you do not have"
            " to repeat a search.",
            size=(TEXT_WIDTH, 4),
>>>>>>> d2461b5e
        )],
        [TextLabel("File"),
         sg.InputText(size=(34, 1), key="query_file"),
         sg.FileBrowse(key="query_file")],
        [TextLabel("Sequence IDs"), sg.InputText(key="query_ids", default_text="e.g. space separated values")],
        [TextLabel("HMM profiles"), sg.InputText(key="query_profiles", default_text="e.g. space separated values")],
        [TextLabel("Session file"),
         sg.InputText(size=(34, 1), key="session_file"),
         sg.FileBrowse(key="session_file")],
    ],
)

clustering_frame = Frame(
    "Clustering",
    key="clustering_frame",
    layout=[
        [sg.Text(
             "Specify the conditions used when identifying clusters of hits on"
             " genomic scaffolds.",
             size=(TEXT_WIDTH, 1))],
        [TextLabel("Max. intergenic gap (bp)"),
         sg.InputText(default_text="20000", key="gap")],
        [TextLabel("Min. unique query hits"),
         sg.InputText(default_text="3", key="unique")],
        [TextLabel("Min. hits in clusters"),
         sg.InputText(default_text="3", key="min_hits")],
        [TextLabel("Required sequences"),
         sg.InputText(key="require")],
    ],
)

filtering_frame = Frame(
    "Filtering",
    key="filtering_frame",
    layout=[
        [sg.Text("Specify hit quality thresholds used when filtering BLAST results")],
        [TextLabel("Max. e-value"),
         sg.InputText(default_text="0.01", key="max_evalue")],
        [TextLabel("Min. identity (%)"),
         sg.InputText(default_text="30", key="min_identity")],
        [TextLabel("Min. query coverage (%)"),
         sg.InputText(default_text="50", key="min_coverage")],
        [TextLabel("Recompute"),
         sg.Checkbox("", key="recompute_gen", enable_events=True),
         sg.In(key="recompute_text", size=(28, 1), disabled=True, enable_events=True),
         sg.FileSaveAs(key="recompute_browse", disabled=True)],
        [sg.Text(
            "Recompute previous search session using new thresholds. The filtered"
            " session will be written to the file specified by this argument. If this"
            " argument is specified with no value, the session will be filtered but"
            " not saved (e.g. for plotting purposes).",
            size=(TEXT_WIDTH, 3)
        )],
    ],
)

summary_frame = Frame(
    "Summary table",
    key="summary_frame",
    layout=[
        [sg.Text(
            "This is the standard cblaster results table that is shown at the"
            " end of each run. To save this table to a file, pick a file path"
            " using the option below. If no path is provided, the table will"
            " be printed in the terminal.",
            size=(TEXT_WIDTH, 3)
        )],
        [TextLabel("Generate summary table"),
         sg.Checkbox("", key="summary_gen", default=True, enable_events=True)],
        [TextLabel("Delimiter"),
         sg.InputText(key="summary_delimiter", size=(34, 1))],
        [sg.Text(
            "Character used to delimit values in the summary table. If no delimiter,"
            " is specified, the table will be generated in human-readable format.",
            size=(TEXT_WIDTH, 2)
        )],
        [TextLabel("Hide headers"), sg.Checkbox("", key="summary_hide_headers")],
        [sg.Text(
            "Hide all headers in the summary table. This includes organism and scaffold"
            " headers, as well as headers in the hit table.",
            size=(TEXT_WIDTH, 2)
        )],
        [TextLabel("Decimal places"),
         sg.Spin(
            list(range(6)),
             initial_value=2,
             key="summary_decimals",
             disabled=True
         )],

        [TextLabel("Sort clusters"),  sg.Checkbox("", key="sort_clusters")],
        [sg.Text(
            "Sorts the clusters of the final output on score. This means that clusters of the same organism are not"
            " neccesairily close together in the output",
            size=(TEXT_WIDTH, 2)
        )],

        [TextLabel("Output file"),
         sg.In(key="summary_text", size=(34, 1)),
         sg.FileSaveAs(key="summary_browse")],
    ],
)

binary_frame = Frame(
    "Binary table",
    key="binary_frame",
    layout=[
        [sg.Text(
            "The binary table will give you an overview of the absence/presence of"
            " query genes in the hit clusters identified in the search. To generate"
            " this table, please provide a file name below.",
            size=(TEXT_WIDTH, 3)
        )],
        [TextLabel("Generate binary table"),
         sg.Checkbox("", default=False, enable_events=True, key="binary_gen")],
        [TextLabel("Delimiter"),
         sg.InputText(key="binary_delimiter", disabled=True, size=(34,1))],
        [sg.Text(
            "Character used to delimit values in the binary table. If no delimiter,"
            " is specified, the table will be generated in human-readable format.",
            size=(TEXT_WIDTH, 2)
        )],
        [TextLabel("Hide headers"),
         sg.Checkbox("", key="binary_hide_headers", disabled=True)],
        [sg.Text("Hide all headers in the binary table.")],
        [TextLabel("Key function"),
         sg.Drop(key="binary_key", disabled=True, values=("len", "sum", "max"))],
        [sg.Text(
            "This specifies a function used to compute the values given in the binary"
            " table. By default, this is 'len', which will calculate the 'length' of"
            " the list of hits for a given query sequence (i.e. cell counts). 'sum'"
            " or 'max' can be used to give the sum or max of hit attributes specified"
            " using the option below (e.g. cumulative identity).",
            size=(TEXT_WIDTH, 4)
        )],
        [TextLabel("Hit attribute"),
         sg.Drop(
             key="binary_attr",
             disabled=True,
             values=("identity", "coverage", "bitscore", "evalue")
         )],
        [sg.Text(
            "This specifies the type of score value of a hit to use when computing"
            " cell values in the binary table. By default, percentage identity will"
            " be used.",
            size=(TEXT_WIDTH, 2)
        )],
        [TextLabel("Decimal places"),
         sg.Spin(
            list(range(6)),
             initial_value=2,
             key="binary_decimals",
             disabled=True
         )],
        [TextLabel("Output file"),
         sg.InputText(key="binary_text", disabled=True, size=(34, 1)),
         sg.FileSaveAs(key="binary_browse", disabled=True)],
    ],
)

figure_frame = Frame(
    "Figure",
    key="figure_frame",
    layout=[
        [TextLabel("Generate cblaster plot"),
         sg.Checkbox("", key="figure_gen", default=False, enable_events=True)],
        [sg.Text(
            "This generates a visual representation of the binary table as a"
            " cluster heatmap. If this is not"
            " specified, the plot will be saved in a plot.html in the temporary folder,"
            " at which point the figure can be manipulated and saved as SVG."
            " If a file path is specified, a static HTML file will be generated at"
            " that path.",
            size=(TEXT_WIDTH, 4)
        )],
        [TextLabel("Output file"),
         sg.InputText(key="figure_text", disabled=True, size=(34, 1)),
         sg.FileSaveAs(key="figure_browse", disabled=True)],
    ],
)

layout = [
    [input_frame],
    [search_frame],
    [filtering_frame],
    [clustering_frame],
    [summary_frame],
    [binary_frame],
    [figure_frame],
]<|MERGE_RESOLUTION|>--- conflicted
+++ resolved
@@ -112,16 +112,11 @@
             "Specify the search mode and databases to be used in the cblaster run."
             " In remote mode, the database value should correspond to a BLAST"
             " database hosted by the NCBI. In local mode, the database arguments"
-<<<<<<< HEAD
             " should refer to files generated using cblaster makedb. When using any"
             " of the hmm modes a local pfam databse will be saved at the given "
             "location or extracted from there. The fasta database should refer to "
             "the fasta file generated using cblaster makedb.",
-            size=(75, 7))],
-=======
-            " should refer to files generated using cblaster makedb.",
             size=(TEXT_WIDTH, 5))],
->>>>>>> d2461b5e
         [search_tabgroup]
     ]
 )
@@ -133,18 +128,11 @@
         [sg.Text(
             "Specify the protein sequences that you want to search. These can"
             " be provided by either using a FASTA file or entering the NCBI"
-<<<<<<< HEAD
             " accessions of sequences. When running any of the HMM at least "
             "one HMM profiles has to be defined. Alternatively, a session file"
             " generated in a previous cblaster run can be loaded so that you "
             "do not have to repeat a search.",
-            size=(71, 5),
-=======
-            " accessions of sequences. Alternatively, a session file generated"
-            " in a previous cblaster run can be loaded so that you do not have"
-            " to repeat a search.",
             size=(TEXT_WIDTH, 4),
->>>>>>> d2461b5e
         )],
         [TextLabel("File"),
          sg.InputText(size=(34, 1), key="query_file"),
