import PySimpleGUI as sg


sg.theme("Lightgrey1")


def get_citation(title, citation):
    return [
        [sg.Text(title, font="Arial 10 bold")],
        [sg.Multiline(citation, size=(71, 2))]
    ]


citation_frame = sg.Frame(
    "Citation",
    layout=[
        [sg.Text("If you found cblaster useful, please cite:")],
        *get_citation("cblaster", "Gilchrist et al. XX (2020)."),
        [sg.Text("cblaster makes use of the following tools:")],
        *get_citation(
            "DIAMOND",
            "Buchfink, B., Xie, C. & Huson, D. H."
            " Fast and sensitive protein alignment using DIAMOND."
            " Nat. Methods 12, 59–60 (2015).",
        ),
        *get_citation(
            "NCBI BLAST API",
            "Acland, A. et al."
            " Database resources of the National Center for Biotechnology Information."
            " Nucleic Acids Res. 42, 7–17 (2014)",
        ),
        *get_citation(
<<<<<<< HEAD
            "HMMER",
            "Eddy, S. R. "
            " Accelerated Profile HMM Searches."
            " PLOS Computational Biology, 7(10) (2011)",
        ),
        *get_citation(
=======
>>>>>>> d2461b5e
            "CLINKER",
            "Gilchrist, C.L.M., Chooi, Y.-H., 2020."
            " clinker & clustermap.js: Automatic generation of gene cluster comparison figures.",
        )
    ],
    title_color="blue",
    font="Arial 10 bold",
    relief="flat",
)


layout = [[citation_frame]]<|MERGE_RESOLUTION|>--- conflicted
+++ resolved
@@ -30,15 +30,13 @@
             " Nucleic Acids Res. 42, 7–17 (2014)",
         ),
         *get_citation(
-<<<<<<< HEAD
             "HMMER",
             "Eddy, S. R. "
             " Accelerated Profile HMM Searches."
             " PLOS Computational Biology, 7(10) (2011)",
         ),
         *get_citation(
-=======
->>>>>>> d2461b5e
+
             "CLINKER",
             "Gilchrist, C.L.M., Chooi, Y.-H., 2020."
             " clinker & clustermap.js: Automatic generation of gene cluster comparison figures.",
