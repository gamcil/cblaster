#!/usr/bin/env python3


import logging
import sys

from pathlib import Path


from cblaster import (
    context,
    database,
    helpers,
    local,
    remote,
    parsers,
    extract,
    extract_clusters,
    plot_clusters,
    hmm_search
)
from cblaster.classes import Session
from cblaster.plot import plot_session, plot_gne
from cblaster.formatters import summarise_gne
from cblaster.intermediate_genes import find_intermediate_genes


logging.basicConfig(
    level=logging.INFO,
    format="[%(asctime)s] %(levelname)s - %(message)s",
    datefmt="%H:%M:%S"
)
# make sure to not configure a name otherwise a different logger instance is returned where the debug level is set
# resulting in no debug information being printed
LOG = logging.getLogger()


def gne(
    session,
    output=None,
    max_gap=100000,
    samples=100,
    scale="linear",
    plot=None,
    hide_headers=False,
    delimiter=",",
    decimals=4,
):
    """Estimate gene neighbourhood."""
    LOG.info("Starting cblaster gene neighbourhood estimation")
    LOG.info("Loading session from: %s", session)
    with open(session) as fp:
        session = Session.from_json(fp)

    LOG.info("Computing gene neighbourhood statistics")
    results = context.estimate_neighbourhood(
        session,
        max_gap=max_gap,
        samples=samples,
        scale=scale
    )
    if output:
        LOG.info("Writing GNE table to %s", output)
        summary = summarise_gne(
            results,
            hide_headers=hide_headers,
            delimiter=delimiter,
            decimals=decimals,
        )
        with open(output, "w") as f:
            f.write(summary)
    # make sure to not always serve the plot.
    if plot:
        plot_gne(results, output=plot if plot is not True else None)
    LOG.info("Done.")


def cblaster(
    query_file=None,
    query_ids=None,
    query_profiles=None,
    mode=None,
    databases=None,
    database_pfam=None,
    gap=20000,
    unique=3,
    min_hits=3,
    min_identity=30,
    min_coverage=50,
    max_evalue=0.01,
    entrez_query=None,
    output=None,
    output_hide_headers=False,
    output_delimiter=None,
    output_decimals=4,
    output_sort_clusters=False,
    binary=None,
    binary_hide_headers=True,
    binary_delimiter=None,
    binary_key=len,
    binary_attr="identity",
    binary_decimals=4,
    rid=None,
    require=None,
    session_file=None,
    indent=None,
    plot=False,
    recompute=False,
    blast_file=None,
    ipg_file=None,
    hitlist_size=None,
    cpus=None,
    intermediate_genes=False,
    intermediate_gene_distance=5000,
    intermediate_max_clusters=100
):
    """Run cblaster.

    This function is the central workflow for the entire cblaster package.

    Arguments:
        query_file (str): Path to FASTA format query file
        query_ids (list): NCBI protein sequence identifiers
        query_profiles(list): Pfam profile identifiers
        mode (str): Search mode ('local' or 'remote')
        databases (str): Search database (NCBI if remote, DIAMOND if local)
        database_pfam (str): Path to pfam db or where to download it
        gap (int): Maximum gap (kilobase) between cluster hits
        unique (int): Minimum number of query sequences with hits in clusters
        min_hits (int): Minimum number of hits in clusters
        min_identity (float): Minumum identity (%) cutoff
        min_coverage (float): Minumum coverage (%) cutoff
        max_evalue (float): Maximum e-value threshold
        entrez_query (str): NCBI Entrez query to filter search database
        output (str): Path to cblaster summary output file
        output_hide_headers (bool): Hide headers in summary table
        output_delimiter (str): Delimiter used in summary table
        output_decimals (int): Total decimal places in hit scores in summary table
        output_sort_clusters (bool): If the clusters in the final summary table need to sorted
        binary (str): Path to cblaster binary output file
        binary_hide_headers (bool): Hide headers in binary table
        binary_delimiter (str): Delimiter used in binary table
        binary_key (str): Key function used in binary table (len, max or sum)
        binary_attr (str): Hit attribute used for calculating cell values in binary table
        binary_decimals (int): Total decimal places in cell values in binary table
        rid (str): NCBI BLAST search request identifier (RID)
        require (list): Query sequences that must be in hit clusters
        session_file (str): Path to cblaster session JSON file
        indent (int): Total spaces to indent JSON files
        plot (str): Path to cblaster plot HTML file
        recompute (str): Path to recomputed session JSON file
<<<<<<< HEAD
        blast_file (str): path to file to save blast output
        ipg_file (str): path to file to save ipg output
        cpus (int): number of cpu's to use when blasting.
        intermediate_genes (bool): Signifies if intermediate genes have to be shown
        hitlist_size (int): Number of database sequences to keep
=======
        blast_file
        ipg_file
        hitlist_size
        cpus
        intermediate_genes (bool): Signifies if intermediate genes have to be shown
>>>>>>> b1e7cc90
        intermediate_gene_distance (int): the maximum allowed distance between the
         edge of a cluster and an intermediate gene.
        intermediate_max_clusters (int): the maximum amount of clusters for which intermediate
         genes will be fetched, since this can become expensive for remote searches

    Returns:
        Session: cblaster search Session object
    """
    if session_file and all(Path(sf).exists() for sf in session_file):
        LOG.info("Loading session(s) %s", session_file)
        session = Session.from_files(session_file)

        if recompute:
            LOG.info("Filtering session with new thresholds")
            context.filter_session(
                session,
                min_identity,
                min_coverage,
                max_evalue,
                gap,
                unique,
                min_hits,
                require,
            )

            if intermediate_genes:
                find_intermediate_genes(session, intermediate_gene_distance)

            if recompute is not True:
                LOG.info("Writing recomputed session to %s", recompute)
                with open(recompute, "w") as fp:
                    session.to_json(fp, indent=indent)
    else:
        session = Session(
            queries=query_ids if query_ids else [],
            sequences=helpers.get_sequences(
                query_file=query_file,
                query_ids=query_ids,
                query_profiles=query_profiles
            ),
            params={
                "mode": mode,
                "database": databases,
                "min_identity": min_identity,
                "min_coverage": min_coverage,
                "max_evalue": max_evalue,
                "require": require,
            },
        )

        if query_file:
            # get_sequences() returns OrderedDict, so save keys to
            # preserve query order
            session.queries = list(session.sequences)
            session.params["query_file"] = query_file

        sqlite_db = None
<<<<<<< HEAD
        session.params["rid"] = rid
        organisms = []

        if mode in ("hmm", "combi_local", "combi_remote"):
            results = hmm_search.perform_hmmer(
                database=databases[0],
                query_profiles=query_profiles,
                database_pfam=database_pfam,
            )
            LOG.info("Found %i hits meeting score thresholds for hmm search", len(results))
            LOG.info("Fetching genomic context of hits")
            organisms.extend(get_context(results, sqlite_db, unique, min_hits, gap, require, ipg_file, session))

        # when running combi modes run a local or remote search right after the hmm search
        if mode == "combi_local":
            mode = "local"

        elif mode == "combi_remote":
            mode = "remote"
=======
>>>>>>> b1e7cc90

        if mode == "local":
            LOG.info("Starting cblaster in local mode")
            sqlite_db = Path(databases[0]).with_suffix(".sqlite3")
            if not sqlite_db.exists():
                LOG.error("Could not find matching SQlite3 database, exiting")
                raise SystemExit
            results = local.search(
                databases[0],
                sequences=session.sequences,
                min_identity=min_identity,
                min_coverage=min_coverage,
                max_evalue=max_evalue,
                blast_file=blast_file,
                cpus=cpus,
            )
            LOG.info("Found %i hits meeting score thresholds for local search", len(results))
            LOG.info("Fetching genomic context of hits")
            organisms.extend(get_context(results, sqlite_db, unique, min_hits, gap, require, ipg_file, session))
        elif mode == "remote":
            LOG.info("Starting cblaster in remote mode")
            if entrez_query:
                session.params["entrez_query"] = entrez_query
            rid, results = remote.search(
                sequences=session.sequences,
                rid=rid,
                database=database,
                min_identity=min_identity,
                min_coverage=min_coverage,
                max_evalue=max_evalue,
                entrez_query=entrez_query,
                blast_file=blast_file,
                hitlist_size=hitlist_size,
            )
            session.params["rid"] = rid
            LOG.info("Found %i hits meeting score thresholds for hmm search", len(results))
            LOG.info("Fetching genomic context of hits")
            organisms.extend(get_context(results, sqlite_db, unique, min_hits, gap, require, ipg_file, session))

        session.organisms = organisms

        if sqlite_db:
            session.params["sqlite_db"] = str(sqlite_db)

        if intermediate_genes:
            find_intermediate_genes(session, intermediate_gene_distance, intermediate_max_clusters)

        LOG.info("Found %d clusters in total", sum(len(scaffold.clusters) for organism in session.organisms for
                                                   scaffold in organism.scaffolds.values()))
        if intermediate_genes:
            find_intermediate_genes(session, intermediate_gene_distance, intermediate_max_clusters)

        if session_file:
            LOG.info("Writing current search session to %s", session_file[0])
            if len(session_file) > 1:
                LOG.warning("Multiple session files specified, using first")
            with open(session_file[0], "w") as fp:
                session.to_json(fp, indent=indent)

    if binary:
        LOG.info("Writing binary summary table to %s", binary)
        session.format(
            "binary",
            open(binary, "w"),
            hide_headers=binary_hide_headers,
            delimiter=binary_delimiter,
            key=binary_key,
            attr=binary_attr,
            decimals=binary_decimals,
        )

    LOG.info("Writing summary to %s", "stdout" if output is None else output)
    session.format(
        "summary",
        fp=open(output, "w") if output else sys.stdout,
        hide_headers=output_hide_headers,
        delimiter=output_delimiter,
        decimals=output_decimals,
<<<<<<< HEAD
        sort_clusters=output_sort_clusters,
=======
        sort_clusters=output_sort_clusters
>>>>>>> b1e7cc90
    )

    if plot:
        plot = None if plot is True else plot
        plot_session(session, output=plot)

    LOG.info("Done.")
    return session


def get_context(results, sqlite_db, unique, min_hits, gap, require, ipg_file, session):
    organisms = context.search(
        results,
        sqlite_db=sqlite_db,
        unique=unique,
        min_hits=min_hits,
        gap=gap,
        require=require,
        ipg_file=ipg_file,
        query_sequence_order=list(session.sequences)
    )
    return organisms


def main():
    """cblaster entry point."""
    args = parsers.parse_args(sys.argv[1:])

    if args.debug:
        LOG.setLevel(logging.DEBUG)

    if args.subcommand == "makedb":
        database.makedb(
            args.paths,
            database=args.name,
            cpus=args.cpus,
            batch=args.batch,
            force=args.force,
        )

    elif args.subcommand == "search":
        cblaster(
            query_file=args.query_file,
            query_ids=args.query_ids,
            query_profiles=args.query_profiles,
            mode=args.mode,
            databases=args.database,
            database_pfam=args.database_pfam,
            gap=args.gap,
            unique=args.unique,
            min_hits=args.min_hits,
            require=args.require,
            min_identity=args.min_identity,
            min_coverage=args.min_coverage,
            max_evalue=args.max_evalue,
            entrez_query=args.entrez_query,
            output=args.output,
            output_hide_headers=args.output_hide_headers,
            output_delimiter=args.output_delimiter,
            output_decimals=args.output_decimals,
            output_sort_clusters=args.sort_clusters,
            binary=args.binary,
            binary_hide_headers=args.binary_hide_headers,
            binary_delimiter=args.binary_delimiter,
            binary_key=args.binary_key,
            binary_attr=args.binary_attr,
            binary_decimals=args.binary_decimals,
            rid=args.rid,
            session_file=args.session_file,
            indent=args.indent,
            recompute=args.recompute,
            plot=args.plot,
            blast_file=args.blast_file,
            ipg_file=args.ipg_file,
            hitlist_size=args.hitlist_size,
            cpus=args.cpus,
            intermediate_genes=args.intermediate_genes,
            intermediate_gene_distance=args.max_distance,
            intermediate_max_clusters=args.maximum_clusters,
        )

    elif args.subcommand == "gui":
        from cblaster.gui.main import cblaster_gui
        cblaster_gui()

    elif args.subcommand == "gne":
        gne(
            args.session,
            args.output,
            max_gap=args.max_gap,
            samples=args.samples,
            scale=args.scale,
            delimiter=args.delimiter,
            hide_headers=args.hide_headers,
            decimals=args.decimals,
            plot=args.plot,
        )

    elif args.subcommand == "extract":
        extract.extract(
            args.session,
            extract_seqs=args.extract_sequences,
            output=args.output,
            queries=args.queries,
            organisms=args.organisms,
            scaffolds=args.scaffolds,
            name_only=args.name_only,
            delimiter=args.delimiter,
        )

    elif args.subcommand == "extract_clusters":
        extract_clusters.extract_clusters(
            args.session,
            args.output,
            prefix=args.prefix,
            cluster_numbers=args.clusters,
            score_threshold=args.score_threshold,
            organisms=args.organisms,
            scaffolds=args.scaffolds,
            format_=args.format,
            max_clusters=args.maximum_clusters,
        )

    elif args.subcommand == "plot_clusters":
        plot_clusters.plot_clusters(
            session=args.session,
            cluster_numbers=args.clusters,
            score_threshold=args.score_threshold,
            organisms=args.organisms,
            scaffolds=args.scaffolds,
            plot_outfile=args.output,
            max_clusters=args.maximum_clusters,
        )


if __name__ == "__main__":
    main()<|MERGE_RESOLUTION|>--- conflicted
+++ resolved
@@ -149,19 +149,11 @@
         indent (int): Total spaces to indent JSON files
         plot (str): Path to cblaster plot HTML file
         recompute (str): Path to recomputed session JSON file
-<<<<<<< HEAD
         blast_file (str): path to file to save blast output
         ipg_file (str): path to file to save ipg output
         cpus (int): number of cpu's to use when blasting.
         intermediate_genes (bool): Signifies if intermediate genes have to be shown
         hitlist_size (int): Number of database sequences to keep
-=======
-        blast_file
-        ipg_file
-        hitlist_size
-        cpus
-        intermediate_genes (bool): Signifies if intermediate genes have to be shown
->>>>>>> b1e7cc90
         intermediate_gene_distance (int): the maximum allowed distance between the
          edge of a cluster and an intermediate gene.
         intermediate_max_clusters (int): the maximum amount of clusters for which intermediate
@@ -219,7 +211,6 @@
             session.params["query_file"] = query_file
 
         sqlite_db = None
-<<<<<<< HEAD
         session.params["rid"] = rid
         organisms = []
 
@@ -239,8 +230,6 @@
 
         elif mode == "combi_remote":
             mode = "remote"
-=======
->>>>>>> b1e7cc90
 
         if mode == "local":
             LOG.info("Starting cblaster in local mode")
@@ -276,7 +265,7 @@
                 hitlist_size=hitlist_size,
             )
             session.params["rid"] = rid
-            LOG.info("Found %i hits meeting score thresholds for hmm search", len(results))
+            LOG.info("Found %i hits meeting score thresholds for remote search", len(results))
             LOG.info("Fetching genomic context of hits")
             organisms.extend(get_context(results, sqlite_db, unique, min_hits, gap, require, ipg_file, session))
 
@@ -285,11 +274,6 @@
         if sqlite_db:
             session.params["sqlite_db"] = str(sqlite_db)
 
-        if intermediate_genes:
-            find_intermediate_genes(session, intermediate_gene_distance, intermediate_max_clusters)
-
-        LOG.info("Found %d clusters in total", sum(len(scaffold.clusters) for organism in session.organisms for
-                                                   scaffold in organism.scaffolds.values()))
         if intermediate_genes:
             find_intermediate_genes(session, intermediate_gene_distance, intermediate_max_clusters)
 
@@ -319,11 +303,7 @@
         hide_headers=output_hide_headers,
         delimiter=output_delimiter,
         decimals=output_decimals,
-<<<<<<< HEAD
         sort_clusters=output_sort_clusters,
-=======
-        sort_clusters=output_sort_clusters
->>>>>>> b1e7cc90
     )
 
     if plot:
